[package]
name = "gbench"
description = "GPU benchmark program for Neptune"
version = "0.5.4"
authors = ["porcuquine <porcuquine@gmail.com>"]
edition = "2018"
license = "MIT OR Apache-2.0"

[dependencies]
lazy_static = "1.4.0"
bellperson = { version = "0.12", default-features = false, path="../../bellperson" }
blake2s_simd = "0.5"
byteorder = "1"
env_logger = "0.7.1"
ff = { version = "0.2.1", package = "fff" }
generic-array = "0.14.4"
log = "0.4.8"
neptune = { path = "../", default-features = false, features=["gpu"] }
<<<<<<< HEAD
rust-gpu-tools = { version = "0.2.2" ,path="../../rust-gpu-tools"}
=======
rust-gpu-tools = { version = "0.3.0", optional = true }
structopt = { version = "0.3", default-features = false }
>>>>>>> f7dc05ad

[features]
default = ["pairing", "gpu"]
gpu = ["neptune/gpu", "rust-gpu-tools"]
pairing = ["neptune/pairing", "bellperson/pairing"]
blst = ["neptune/blst", "bellperson/blst"]<|MERGE_RESOLUTION|>--- conflicted
+++ resolved
@@ -16,12 +16,8 @@
 generic-array = "0.14.4"
 log = "0.4.8"
 neptune = { path = "../", default-features = false, features=["gpu"] }
-<<<<<<< HEAD
-rust-gpu-tools = { version = "0.2.2" ,path="../../rust-gpu-tools"}
-=======
-rust-gpu-tools = { version = "0.3.0", optional = true }
+rust-gpu-tools = { version = "0.3.0", optional = true,path="../../rust-gpu-tools" }
 structopt = { version = "0.3", default-features = false }
->>>>>>> f7dc05ad
 
 [features]
 default = ["pairing", "gpu"]
